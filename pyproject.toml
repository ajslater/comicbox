--- conflicted
+++ resolved
@@ -4,11 +4,7 @@
 
 [tool.poetry]
 name = "comicbox"
-<<<<<<< HEAD
 version = "0.2.1"
-=======
-version = "0.2.0"
->>>>>>> 38449186
 description = "An API for reading comic archives"
 license = "GPL-2.0-only"
 authors = ["AJ Slater <aj@slater.net>"]
@@ -40,13 +36,9 @@
 flake8-bugbear = "^21.9"
 coverage = { extras = ["toml"], version = "^6.0" }
 pep8-naming = "^0.12.1"
-<<<<<<< HEAD
 pyright = "^0.0.12"
-=======
-pyright = "^0.0.11"
->>>>>>> 38449186
 pytest = "^6.0"
-pytest-black = "^0.3.10"
+
 pytest-cov = "^3.0"
 pytest-flake8 = "^1.0"
 pytest-isort = "^2.0"
