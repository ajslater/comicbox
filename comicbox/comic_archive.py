"""Comic Archive.

Reads and writes metadata via the included metadata package.
Reads data using libarchive via archi.
"""
import tarfile
from functools import wraps
from json import JSONDecodeError
from logging import getLogger
from pathlib import Path
from tarfile import TarInfo
from typing import Callable, Optional, Union

<<<<<<< HEAD
try:
    from unrar.cffi import rarfile
except ImportError:
    import rarfile

=======
import rarfile
>>>>>>> b358a8c5
import zipfile_deflate64 as zipfile
from confuse import AttrDict
from defusedxml.ElementTree import ParseError

from comicbox.config import get_config
from comicbox.exceptions import UnsupportedArchiveTypeError
from comicbox.logging import init_logging
from comicbox.metadata import comicapi
from comicbox.metadata.comet import CoMet
from comicbox.metadata.comic_base import IMAGE_EXT_RE, ComicBaseMetadata
from comicbox.metadata.comic_xml import ComicXml
from comicbox.metadata.comicbookinfo import ComicBookInfo
from comicbox.metadata.comicinfoxml import ComicInfoXml
from comicbox.metadata.filename import FilenameMetadata

RECOMPRESS_SUFFIX = ".comicbox_tmp_zip"
CBZ_SUFFIX = ".cbz"
init_logging()
LOG = getLogger(__name__)


def _archive_close(f):
    @wraps(f)
    def wrapper(self, *args, **kwargs):
        result = f(self, *args, **kwargs)
        if self._closefd:
            self.close()
        return result

    return wrapper


class ComicArchive:
    """Represent a comic archive.

    Contains the compressed archive file and its parsed metadata
    """

    PARSER_CLASSES = (ComicInfoXml, ComicBookInfo, CoMet)
    FILENAMES = frozenset((CoMet.FILENAME, ComicInfoXml.FILENAME))
    _PAGE_KEYS = frozenset(("page_count", "cover_image"))
    _PAGES_KEYS = frozenset(frozenset(("pages",)) | _PAGE_KEYS)
    _RAW_CBI_KEY = "ComicBookInfo Archive Comment"
    _RAW_FILENAME_KEY = "Filename"

    def __init__(
        self,
        path: Union[Path, str],
        config: Optional[AttrDict] = None,
        metadata: Optional[dict] = None,
        closefd: bool = True,
    ):
        """Initialize the archive with a path to the archive.

        path: the path to the comic archive
        config: a confuse AttrDict. If None, ComicArchive generates its own from the
            environment.
        metadata: a comicbox metadata dict to use instead of gathering the metadata
            from the path.
        closefd: whether or not to close the comic archive after every public method
            call or leave it open. If set to False, you should call
            ComicArchive.close() when done with the comic archive.
        """
        self._path: Path = Path(path)
        if config is None:
            config = get_config()
        self._config: AttrDict = config
        self._set_archive_cls()
        self._archive: Union[
            zipfile.ZipFile, rarfile.RarFile, tarfile.TarFile, None
        ] = None
        self._metadata: ComicBaseMetadata = ComicBaseMetadata(metadata=metadata)
        self._closefd: bool = closefd
        self._raw: dict = {}

    def __enter__(self):
        """Context enter."""
        return self

    def __exit__(self, *_exc):
        """Context close."""
        self.close()

    def _set_archive_cls(self):
        """Set the path and determine the archive type."""
        self._archive_cls: Callable
        self._file_type: str
        if zipfile.is_zipfile(self._path):
            self._archive_cls = zipfile.ZipFile
            self._file_type = "CBZ"
        elif rarfile.is_rarfile(str(self._path)):
            # uffi rarfile requires a str path
            self._archive_cls = rarfile.RarFile
            self._file_type = "CBR"
        elif tarfile.is_tarfile(self._path):
            self._archive_cls = tarfile.open
            self._file_type = "CBT"
        else:
            reason = f"Unsupported archive type: {self._path}"
            raise UnsupportedArchiveTypeError(reason)

    def get_file_type(self):
        """Return archive type string."""
        return self._file_type

    def _get_archive(self):
        """Set archive instance open for reading."""
        if not self._archive:
            # uffi rarfile requires a str path
            self._archive = self._archive_cls(str(self._path))
        return self._archive

    def _archive_namelist(self):
        """Get list of files in the archive."""
        archive = self._get_archive()
        if isinstance(archive, tarfile.TarFile):
            namelist = archive.getnames()
        else:
            namelist = archive.namelist()
        return sorted(namelist)

    def _archive_infolist(self):
        """Get info list of members from the archive."""
        archive = self._get_archive()
        if isinstance(archive, tarfile.TarFile):
            infolist = archive.getmembers()
        else:
            infolist = archive.infolist()
        if self._archive_cls == tarfile.open:
            fn_attr = "name"
        else:
            fn_attr = "filename"
        infolist = sorted(infolist, key=lambda i: getattr(i, fn_attr))
        return infolist, fn_attr

    def _archive_readfile(self, filename) -> bytes:
        """Read an archive file to memory."""
        archive = self._get_archive()
        data = b""
        if isinstance(archive, tarfile.TarFile):
            file_obj = archive.extractfile(filename)
            if file_obj:
                data = file_obj.read()
        else:
            data = archive.read(filename)
        return data

    def _get_raw_files_metadata(self):
        """Get raw metadata from files in the archive."""
        # create parser_classes_dict
        all_parser_classes = {
            CoMet: self._config.comet,
            ComicInfoXml: self._config.comicinfoxml,
        }
        parser_classes = {}
        for parser_class, flag in all_parser_classes.items():
            if flag and not self._raw.get(parser_class.FILENAME):
                parser_classes[parser_class.FILENAME] = parser_class

        # search filenames for metadata files and read.
        result_parsers = {}
        for fn in self._archive_namelist():
            lower_name = Path(fn).name.lower()
            parser_class = parser_classes.get(lower_name)
            if parser_class and not self._raw.get(parser_class.FILENAME):
                data = self._archive_readfile(fn)
                self._raw[parser_class.FILENAME] = data
                result_parsers[parser_class] = data
                del parser_classes[parser_class.FILENAME]
                if not parser_classes:
                    break
        return result_parsers

    def _parse_files_metadata(self):
        """Run the correct parser for the each archive file's metadata."""
        result_parsers = self._get_raw_files_metadata()
        files_md = {}
        for parser_class, data in result_parsers.items():
            parser = parser_class(string=data)
            files_md[parser_class] = parser.metadata
        return files_md

    def _get_raw_archive_comment(self):
        """Get the comment field from an archive."""
        if (
            self._archive_cls != tarfile.open
            and self._config.comicbookinfo
            and not self._raw.get(self._RAW_CBI_KEY)
        ):
            comment = self._get_archive().comment  # type: ignore
            if isinstance(comment, bytes):
                comment = comment.decode(errors="replace")
            if comment:
                self._raw[self._RAW_CBI_KEY] = comment
        return self._raw.get(self._RAW_CBI_KEY)

    def _parse_metadata_comments(self):
        """Parse the metadata comments with CBI."""
        data = self._get_raw_archive_comment()
        if not data:
            return {}
        parser = ComicBookInfo(string=data, path=self._path)
        return parser.metadata

    def _get_raw_filename(self):
        """Get the filename form the path."""
        if self._config.filename and not self._raw.get(self._RAW_FILENAME_KEY):
            data = self._path.name
            self._raw[self._RAW_FILENAME_KEY] = data
        return self._raw.get(self._RAW_FILENAME_KEY)

    def _parse_metadata_filename(self):
        """Parse metadata from the filename."""
        data = self._get_raw_filename()
        if data is None:
            return {}
        parser = FilenameMetadata(path=data)
        return parser.metadata

    def _ensure_page_metadata(self):
        """Ensure page metadata exists."""
        if (
            not self._PAGE_KEYS.issubset(self._metadata.metadata)
            or self._metadata.get_num_pages() is None
        ):
            namelist = self._archive_namelist()
            self._metadata.set_page_metadata(namelist)

    def _parse_metadata(self):
        """Parse all enabled metadata."""
        md_list = []
        filename_md = self._parse_metadata_filename()
        if filename_md:
            md_list += [filename_md]
        files_md = self._parse_files_metadata()
        comet_md = files_md.get(CoMet)
        if comet_md:
            md_list += [comet_md]
        cbi_md = self._parse_metadata_comments()
        if cbi_md:
            md_list += [cbi_md]
        cix_md = files_md.get(ComicInfoXml)
        if cix_md:
            md_list += [cix_md]
        if self._config.metadata:
            md_list += [self._config.metadata]
        # order of the md list is very important, lowest to highest
        # precedence.
        self._metadata.synthesize_metadata(md_list)
        self._ensure_page_metadata()

    def _set_raw_metadata(self):
        """Set only the raw metadata."""
        self._get_raw_filename()
        self._get_raw_archive_comment()
        self._get_raw_files_metadata()

    def _write_cbi_comment(self, parser):
        """Write a cbi comment to an archive."""
        if self._archive_cls == tarfile.open:
            raise ValueError("Cannot write ComicBookInfo comments to cbt tarfile.")
        self.close()
        with self._archive_cls(self._path, "a") as append_archive:
            comment = parser.to_string().encode(errors="replace")
            append_archive.comment = comment  # type: ignore

    def close(self):
        """Close the open archive."""
        try:
            if self._archive and hasattr(self._archive, "close"):
                self._archive.close()
        except Exception as exc:
            LOG.warning(f"closing archive: {exc}")
        finally:
            self._archive = None

    @_archive_close
    def get_num_pages(self):
        """Return the number of pages."""
        self._ensure_page_metadata()
        return self._metadata.get_num_pages()

    @_archive_close
    def get_pages(self, page_from):
        """Generate all pages starting with page number."""
        self._ensure_page_metadata()
        pagenames = self._metadata.get_pagenames_from(page_from)
        if pagenames:
            for pagename in pagenames:
                yield self._archive_readfile(pagename)

    @_archive_close
    def get_page_by_filename(self, filename):
        """Return data for a single page by filename."""
        data = self._archive_readfile(filename)
        return data

    @_archive_close
    def get_page_by_index(self, index):
        """Get the page data by index."""
        self._ensure_page_metadata()
        filename = self._metadata.get_pagename(index)
        data = self._archive_readfile(filename)
        return data

    def _extract_page(self, path, fn):
        with path.open("wb") as page_file:
            page_file.write(self._archive_readfile(fn))

    @_archive_close
    def extract_pages(self, page_from, root_path="."):
        """Extract pages from archive and write to a path."""
        root_path = Path(root_path)
        if not root_path.is_dir():
            raise ValueError(
                f"Must extract pages to a directory. {str(root_path)} "
                "is not a directory"
            )
        self._ensure_page_metadata()
        pagenames = self._metadata.get_pagenames_from(page_from)
        if pagenames:
            for fn in pagenames:
                if self._config.dry_run:
                    LOG.info(f"Not extracting page from {self._path}: {fn}")
                    continue
                full_path = Path(root_path) / Path(fn).name
                self._extract_page(full_path, fn)

    @_archive_close
    def extract_cover_as(self, path):
        """Extract the cover image to a destination file."""
        self._ensure_page_metadata()
        cover_fn = self._metadata.get_cover_page_filename()
        if not cover_fn:
            LOG.warning(f"{self._path} could not find cover filename")
            return
        if self._config.dry_run:
            LOG.info(f"Not extracting cover from {self._path}: {cover_fn}")
            return
        output_path = Path(path)
        if output_path.is_dir():
            output_path = output_path / Path(cover_fn).name
        self._extract_page(output_path, cover_fn)

    @_archive_close
    def get_cover_image(self):
        """Return cover image data."""
        self._ensure_page_metadata()
        cover_fn = self._metadata.get_cover_page_filename()
        if not cover_fn:
            LOG.warning(f"{self._path} could not find cover filename")
            return
        data = None
        try:
            data = self._archive_readfile(cover_fn)
        except Exception as exc:
            LOG.warning(f"{self._path} reading cover: {cover_fn}: {exc}")
        return data

    @_archive_close
    def get_metadata(self):
        """Return the metadata from the archive."""
        if not self._metadata.metadata or bool(
            frozenset(self._metadata.metadata.keys()) - self._PAGES_KEYS
        ):
            self._parse_metadata()
        return self._metadata.metadata

    def _get_comment(self):
        """Get the comment from the archive."""
        comment = b""
        if self._archive_cls != tarfile.open:
            if not self._config.delete_tags:
                comment = self._get_archive().comment  # type: ignore
            if isinstance(comment, str):
                comment = comment.encode(errors="replace")

    def _recompress_write_entry(self, info, fn_attr, skipnames, zf):
        """Write a single entry to the tmpfile."""
        if isinstance(info, TarInfo):
            if not info.size:
                return
        elif not info.file_size:
            # don't try to recompress empty dirs
            return
        fn = getattr(info, fn_attr)
        if fn.lower() in skipnames:
            return
        if IMAGE_EXT_RE.search(fn) is None:
            compress = zipfile.ZIP_DEFLATED
        else:
            # images usually end up slightly larger with
            # zip compression
            compress = zipfile.ZIP_STORED
        zf.writestr(
            fn,
            self._archive_readfile(fn),
            compress_type=compress,
            compresslevel=9,
        )

    def _recompress_write(self, tmp_path, filename, data, comment):
        """Write files from this archive into the tmpfile."""
        with zipfile.ZipFile(
            tmp_path, "w", compression=zipfile.ZIP_DEFLATED, compresslevel=9
        ) as zf:
            skipnames = set()
            if filename:
                skipnames.add(filename)
            if self._config.delete_tags:
                skipnames.add(self.FILENAMES)
            infolist, fn_attr = self._archive_infolist()
            for info in infolist:
                self._recompress_write_entry(info, fn_attr, skipnames, zf)
            if filename and data:
                zf.writestr(filename, data)
            if comment:
                zf.comment = comment

    @_archive_close
    def recompress(self, filename=None, data=None):
        """Recompress the archive optionally replacing a file."""
        if self._config.dry_run:
            LOG.info(f"Not recompressing: {self._path}")
            return

        new_path = self._path.with_suffix(CBZ_SUFFIX)
        if new_path.is_file() and new_path != self._path:
            raise ValueError(f"{new_path} already exists.")

        tmp_path = self._path.with_suffix(RECOMPRESS_SUFFIX)

        comment = self._get_comment()
        self._recompress_write(tmp_path, filename, data, comment)

        old_path = self._path
        tmp_path.replace(new_path)
        self._path = new_path
        if old_path.suffix != new_path.suffix:
            LOG.info(f"converted to: {new_path}")
            if self._config.delete_orig and old_path != new_path and new_path.is_file():
                old_path.unlink()
                LOG.info(f"removed: {old_path}")

    def write_metadata(self, md_class, recompute_page_sizes=True):
        """Write metadata using the supplied parser class."""
        if self._config.dry_run:
            LOG.info(f"Not writing metadata for: {self._path}")
            return
        parser = md_class(metadata=self.get_metadata())
        if recompute_page_sizes and isinstance(parser, ComicInfoXml):
            self.compute_pages_tags()
        if isinstance(parser, (ComicXml, CoMet)):
            self.recompress(parser.FILENAME, parser.to_string())
        elif isinstance(parser, ComicBookInfo):
            self._write_cbi_comment(parser)
        else:
            raise ValueError(f"Unsupported metadata writer {md_class}")

    def to_comicapi(self):
        """Export to comicapi style metadata."""
        return comicapi.export(self.get_metadata())

    def import_file(self, filename):
        """Try to import metada from a file and then write it into the comic."""
        path = Path(filename)
        success_class = None
        md = None
        for cls in self.PARSER_CLASSES:
            try:
                md = cls(path=path)
                success_class = cls
                break
            except (ParseError, JSONDecodeError):
                pass
        if success_class and md:
            self._metadata.metadata = md.metadata
            self.write_metadata(success_class)

    def export_files(self):
        """Export metadata to all supported file formats."""
        if self._config.dry_run:
            LOG.info("Not exporting files.")
            return
        for parser_cls in self.PARSER_CLASSES:
            md = parser_cls(self.get_metadata())
            path = Path(str(parser_cls.FILENAME))
            md.to_file(path)

    @_archive_close
    def compute_pages_tags(self):
        """Recompute the tag image sizes for ComicRack."""
        infolist, _ = self._archive_infolist()
        metadata = self.get_metadata()
        parser = ComicInfoXml(metadata=metadata, path=self._path)
        parser.compute_pages_tags(infolist)
        self._metadata.metadata["pages"] = parser.metadata.get("pages")

    def rename_file(self):
        """Rename the archive."""
        metadata = self.get_metadata()
        car = FilenameMetadata(metadata=metadata, path=self._path)
        self._path = car.to_file(self._path, dry_run=self._config.dry_run)

    @_archive_close
    def print_raw(self):
        """Print raw metadtata."""
        self._set_raw_metadata()
        for key, val in self._raw.items():
            print("-" * 10, key, "-" * 10)
            if isinstance(val, bytes):
                val = val.decode(errors="replace")
            print(val)

    def get_path(self):
        """Get the path for the archive."""
        return self._path

    @_archive_close
    def namelist(self):
        """Get the archive file namelist."""
        return self._archive_namelist()<|MERGE_RESOLUTION|>--- conflicted
+++ resolved
@@ -11,15 +11,11 @@
 from tarfile import TarInfo
 from typing import Callable, Optional, Union
 
-<<<<<<< HEAD
 try:
     from unrar.cffi import rarfile
 except ImportError:
     import rarfile
 
-=======
-import rarfile
->>>>>>> b358a8c5
 import zipfile_deflate64 as zipfile
 from confuse import AttrDict
 from defusedxml.ElementTree import ParseError
@@ -290,7 +286,7 @@
         """Close the open archive."""
         try:
             if self._archive and hasattr(self._archive, "close"):
-                self._archive.close()
+                self._archive.close() # type: ignore
         except Exception as exc:
             LOG.warning(f"closing archive: {exc}")
         finally:
